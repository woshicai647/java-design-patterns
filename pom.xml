<?xml version="1.0" encoding="UTF-8"?>
<project xmlns:xsi="http://www.w3.org/2001/XMLSchema-instance" xmlns="http://maven.apache.org/POM/4.0.0"
		 xsi:schemaLocation="http://maven.apache.org/POM/4.0.0 http://maven.apache.org/xsd/maven-4.0.0.xsd">
	<modelVersion>4.0.0</modelVersion>

	<groupId>com.iluwatar</groupId>
	<artifactId>java-design-patterns</artifactId>
	<version>1.7.0</version>
	<packaging>pom</packaging>

	<properties>
		<project.build.sourceEncoding>UTF-8</project.build.sourceEncoding>
		<hibernate.version>5.0.1.Final</hibernate.version>
		<spring-data.version>1.9.0.RELEASE</spring-data.version>
		<h2.version>1.4.188</h2.version>
		<junit.version>4.12</junit.version>
		<compiler.version>3.0</compiler.version>
		<coveralls.version>4.0.0</coveralls.version>
		<jacoco.version>0.7.2.201409121644</jacoco.version>
		<commons-dbcp.version>1.4</commons-dbcp.version>
		<camel.version>2.15.3</camel.version>
	</properties>
	<modules>
		<module>abstract-factory</module>
		<module>builder</module>
		<module>factory-method</module>
		<module>prototype</module>
		<module>singleton</module>
		<module>adapter</module>
		<module>bridge</module>
		<module>composite</module>
		<module>dao</module>
		<module>decorator</module>
		<module>facade</module>
		<module>flyweight</module>
		<module>proxy</module>
		<module>chain</module>
		<module>command</module>
		<module>interpreter</module>
		<module>iterator</module>
		<module>mediator</module>
		<module>memento</module>
		<module>model-view-presenter</module>
		<module>observer</module>
		<module>state</module>
		<module>strategy</module>
		<module>template-method</module>
		<module>visitor</module>
		<module>double-checked-locking</module>
		<module>servant</module>
		<module>service-locator</module>
		<module>null-object</module>
		<module>event-aggregator</module>
		<module>callback</module>
		<module>execute-around</module>
		<module>property</module>
		<module>intercepting-filter</module>
		<module>poison-pill</module>
		<module>lazy-loading</module>
		<module>service-layer</module>
		<module>specification</module>
		<module>tolerant-reader</module>
		<module>model-view-controller</module>
		<module>flux</module>
		<module>double-dispatch</module>
		<module>multiton</module>
		<module>resource-acquisition-is-initialization</module>
		<module>thread-pool</module>
		<module>private-class-data</module>
		<module>object-pool</module>
		<module>dependency-injection</module>
		<module>naked-objects</module>
		<module>front-controller</module>
		<module>repository</module>
		<module>async-method-invocation</module>
<<<<<<< HEAD
                <module>monostate</module>
    	<module>business-delegate</module>
    	<module>half-sync-half-async</module>
=======
	    	<module>business-delegate</module>
    		<module>half-sync-half-async</module>
>>>>>>> 0a9879a2
		<module>step-builder</module>
		<module>layers</module>
		<module>message-channel</module>
		<module>fluentinterface</module>
		<module>reactor</module>
	</modules>

	<dependencyManagement>
		<dependencies>
			<dependency>
				<groupId>org.hibernate</groupId>
				<artifactId>hibernate-core</artifactId>
				<version>${hibernate.version}</version>
			</dependency>
			<dependency>
				<groupId>org.hibernate</groupId>
				<artifactId>hibernate-entitymanager</artifactId>
				<version>${hibernate.version}</version>
			</dependency>
			<dependency>
				<groupId>org.springframework.data</groupId>
				<artifactId>spring-data-jpa</artifactId>
				<version>${spring-data.version}</version>
			</dependency>
			<dependency>
				<groupId>com.h2database</groupId>
				<artifactId>h2</artifactId>
				<version>${h2.version}</version>
			</dependency>
			<dependency>
				<groupId>commons-dbcp</groupId>
				<artifactId>commons-dbcp</artifactId>
				<version>${commons-dbcp.version}</version>
			</dependency>
			<dependency>
				<groupId>org.apache.camel</groupId>
				<artifactId>camel-core</artifactId>
				<version>${camel.version}</version>
			</dependency>
			<dependency>
				<groupId>org.apache.camel</groupId>
				<artifactId>camel-stream</artifactId>
				<version>${camel.version}</version>
			</dependency>
			<dependency>
				<groupId>junit</groupId>
				<artifactId>junit</artifactId>
				<version>${junit.version}</version>
				<scope>test</scope>
			</dependency>
		</dependencies>
	</dependencyManagement>


	<build>
		<pluginManagement>
			<plugins>
				<!-- This plugin's configuration is used to store Eclipse m2e settings 
					only. It has no influence on the Maven build itself. TODO: Remove when the 
					m2e plugin can correctly bind to Maven lifecycle -->
				<plugin>
					<groupId>org.eclipse.m2e</groupId>
					<artifactId>lifecycle-mapping</artifactId>
					<version>1.0.0</version>
					<configuration>
						<lifecycleMappingMetadata>
							<pluginExecutions>
								<pluginExecution>
									<pluginExecutionFilter>
										<groupId>org.jacoco</groupId>
										<artifactId>
											jacoco-maven-plugin
										</artifactId>
										<versionRange>
											[0.6.2,)
										</versionRange>
										<goals>
											<goal>prepare-agent</goal>
										</goals>
									</pluginExecutionFilter>
									<action>
										<ignore/>
									</action>
								</pluginExecution>
							</pluginExecutions>
						</lifecycleMappingMetadata>
					</configuration>
				</plugin>
			</plugins>
		</pluginManagement>

		<plugins>
			<!-- Tell maven to compile using Java 8 -->
			<plugin>
				<groupId>org.apache.maven.plugins</groupId>
				<artifactId>maven-compiler-plugin</artifactId>
				<version>${compiler.version}</version>
				<configuration>
					<source>1.8</source>
					<target>1.8</target>
				</configuration>
			</plugin>
			<plugin>
				<groupId>org.eluder.coveralls</groupId>
				<artifactId>coveralls-maven-plugin</artifactId>
				<version>${coveralls.version}</version>
				<configuration>
					<repoToken>jb6wYzxkVvjolD6qOWpzWdcWBzYk2fAmF</repoToken>
				</configuration>
			</plugin>
			<plugin>
				<groupId>org.jacoco</groupId>
				<artifactId>jacoco-maven-plugin</artifactId>
				<version>${jacoco.version}</version>
				<!-- The following exclude configuration was added because error occurred 
					when executing "mvn clean test jacoco:report coveralls:report" -->
				<!-- [ERROR] Failed to execute goal org.eluder.coveralls:coveralls-maven-plugin:3.1.0:report 
					(default-cli) on project java-design-patterns: I/O operation failed: No source 
					found for domainapp/dom/modules/simple/QSimpleObject.java -> [Help 1] -->
				<configuration>
					<excludes>
						<exclude>domainapp/dom/modules/simple/QSimpleObject.class</exclude>
					</excludes>
				</configuration>
				<executions>
					<execution>
						<id>prepare-agent</id>
						<goals>
							<goal>prepare-agent</goal>
						</goals>
					</execution>
				</executions>
			</plugin>

			<!--checkstyle plug-in. checking against googles styles
			   see config at checkstyle.xml
			-->
			<plugin>
				<groupId>org.apache.maven.plugins</groupId>
				<artifactId>maven-checkstyle-plugin</artifactId>
				<version>2.15</version>
				<executions>
					<execution>
						<id>validate</id>
						<goals>
							<goal>check</goal>
						</goals>
						<phase>validate</phase>
						<configuration>
							<configLocation>checkstyle.xml</configLocation>
							<encoding>UTF-8</encoding>
							<consoleOutput>false</consoleOutput>
							<failsOnError>false</failsOnError>
						</configuration>
					</execution>
				</executions>
			</plugin>
		</plugins>
	</build>

</project><|MERGE_RESOLUTION|>--- conflicted
+++ resolved
@@ -73,14 +73,7 @@
 		<module>front-controller</module>
 		<module>repository</module>
 		<module>async-method-invocation</module>
-<<<<<<< HEAD
                 <module>monostate</module>
-    	<module>business-delegate</module>
-    	<module>half-sync-half-async</module>
-=======
-	    	<module>business-delegate</module>
-    		<module>half-sync-half-async</module>
->>>>>>> 0a9879a2
 		<module>step-builder</module>
 		<module>layers</module>
 		<module>message-channel</module>
