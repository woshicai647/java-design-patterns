--- conflicted
+++ resolved
@@ -72,15 +72,12 @@
 		<module>front-controller</module>
 		<module>repository</module>
 		<module>async-method-invocation</module>
-    	<module>business-delegate</module>
-    	<module>half-sync-half-async</module>
+	    	<module>business-delegate</module>
+    		<module>half-sync-half-async</module>
 		<module>step-builder</module>
 		<module>layers</module>
-<<<<<<< HEAD
+		<module>message-channel</module>
 		<module>reactor</module>
-=======
-		<module>message-channel</module>
->>>>>>> 0989c9b4
   </modules>
 
 	<dependencyManagement>
