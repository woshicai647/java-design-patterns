<?xml version="1.0" encoding="UTF-8"?>
<project xmlns:xsi="http://www.w3.org/2001/XMLSchema-instance" xmlns="http://maven.apache.org/POM/4.0.0"
		 xsi:schemaLocation="http://maven.apache.org/POM/4.0.0 http://maven.apache.org/xsd/maven-4.0.0.xsd">
	<modelVersion>4.0.0</modelVersion>

	<groupId>com.iluwatar</groupId>
	<artifactId>java-design-patterns</artifactId>
	<version>1.6.0</version>
	<packaging>pom</packaging>

	<properties>
		<project.build.sourceEncoding>UTF-8</project.build.sourceEncoding>
		<hibernate.version>5.0.1.Final</hibernate.version>
		<spring-data.version>1.9.0.RELEASE</spring-data.version>
		<h2.version>1.4.188</h2.version>
		<junit.version>4.12</junit.version>
		<compiler.version>3.0</compiler.version>
		<coveralls.version>3.1.0</coveralls.version>
		<jacoco.version>0.7.2.201409121644</jacoco.version>
		<commons-dbcp.version>1.4</commons-dbcp.version>
		<camel.version>2.15.3</camel.version>
	</properties>
	<modules>
		<module>abstract-factory</module>
		<module>builder</module>
		<module>factory-method</module>
		<module>prototype</module>
		<module>singleton</module>
		<module>adapter</module>
		<module>bridge</module>
		<module>composite</module>
		<module>dao</module>
		<module>decorator</module>
		<module>facade</module>
		<module>flyweight</module>
		<module>proxy</module>
		<module>chain</module>
		<module>command</module>
		<module>interpreter</module>
		<module>iterator</module>
		<module>mediator</module>
		<module>memento</module>
		<module>model-view-presenter</module>
		<module>observer</module>
		<module>state</module>
		<module>strategy</module>
		<module>template-method</module>
		<module>visitor</module>
		<module>double-checked-locking</module>
		<module>servant</module>
		<module>service-locator</module>
		<module>null-object</module>
		<module>event-aggregator</module>
		<module>callback</module>
		<module>execute-around</module>
		<module>property</module>
		<module>intercepting-filter</module>
		<module>poison-pill</module>
		<module>lazy-loading</module>
		<module>service-layer</module>
		<module>specification</module>
		<module>tolerant-reader</module>
		<module>model-view-controller</module>
		<module>flux</module>
		<module>double-dispatch</module>
		<module>multiton</module>
		<module>resource-acquisition-is-initialization</module>
		<module>thread-pool</module>
		<module>private-class-data</module>
		<module>object-pool</module>
		<module>dependency-injection</module>
		<module>naked-objects</module>
		<module>front-controller</module>
		<module>repository</module>
		<module>async-method-invocation</module>
	    	<module>business-delegate</module>
    		<module>half-sync-half-async</module>
		<module>step-builder</module>
		<module>layers</module>
		<module>message-channel</module>
<<<<<<< HEAD
		<module>reactor</module>
  </modules>
=======
		<module>fluentinterface</module>
	</modules>
>>>>>>> 611a82a3

	<dependencyManagement>
		<dependencies>
			<dependency>
				<groupId>org.hibernate</groupId>
				<artifactId>hibernate-core</artifactId>
				<version>${hibernate.version}</version>
			</dependency>
			<dependency>
				<groupId>org.hibernate</groupId>
				<artifactId>hibernate-entitymanager</artifactId>
				<version>${hibernate.version}</version>
			</dependency>
			<dependency>
				<groupId>org.springframework.data</groupId>
				<artifactId>spring-data-jpa</artifactId>
				<version>${spring-data.version}</version>
			</dependency>
			<dependency>
				<groupId>com.h2database</groupId>
				<artifactId>h2</artifactId>
				<version>${h2.version}</version>
			</dependency>
			<dependency>
				<groupId>commons-dbcp</groupId>
				<artifactId>commons-dbcp</artifactId>
				<version>${commons-dbcp.version}</version>
			</dependency>
			<dependency>
				<groupId>org.apache.camel</groupId>
				<artifactId>camel-core</artifactId>
				<version>${camel.version}</version>
			</dependency>
			<dependency>
				<groupId>org.apache.camel</groupId>
				<artifactId>camel-stream</artifactId>
				<version>${camel.version}</version>
			</dependency>
			<dependency>
				<groupId>junit</groupId>
				<artifactId>junit</artifactId>
				<version>${junit.version}</version>
				<scope>test</scope>
			</dependency>
		</dependencies>
	</dependencyManagement>


	<build>
		<pluginManagement>
			<plugins>
				<!-- This plugin's configuration is used to store Eclipse m2e settings 
					only. It has no influence on the Maven build itself. TODO: Remove when the 
					m2e plugin can correctly bind to Maven lifecycle -->
				<plugin>
					<groupId>org.eclipse.m2e</groupId>
					<artifactId>lifecycle-mapping</artifactId>
					<version>1.0.0</version>
					<configuration>
						<lifecycleMappingMetadata>
							<pluginExecutions>
								<pluginExecution>
									<pluginExecutionFilter>
										<groupId>org.jacoco</groupId>
										<artifactId>
											jacoco-maven-plugin
										</artifactId>
										<versionRange>
											[0.6.2,)
										</versionRange>
										<goals>
											<goal>prepare-agent</goal>
										</goals>
									</pluginExecutionFilter>
									<action>
										<ignore/>
									</action>
								</pluginExecution>
							</pluginExecutions>
						</lifecycleMappingMetadata>
					</configuration>
				</plugin>
			</plugins>
		</pluginManagement>

		<plugins>
			<!-- Tell maven to compile using Java 8 -->
			<plugin>
				<groupId>org.apache.maven.plugins</groupId>
				<artifactId>maven-compiler-plugin</artifactId>
				<version>${compiler.version}</version>
				<configuration>
					<source>1.8</source>
					<target>1.8</target>
				</configuration>
			</plugin>
			<plugin>
				<groupId>org.eluder.coveralls</groupId>
				<artifactId>coveralls-maven-plugin</artifactId>
				<version>${coveralls.version}</version>
				<configuration>
					<repoToken>jb6wYzxkVvjolD6qOWpzWdcWBzYk2fAmF</repoToken>
				</configuration>
			</plugin>
			<plugin>
				<groupId>org.jacoco</groupId>
				<artifactId>jacoco-maven-plugin</artifactId>
				<version>${jacoco.version}</version>
				<!-- The following exclude configuration was added because error occurred 
					when executing "mvn clean test jacoco:report coveralls:report" -->
				<!-- [ERROR] Failed to execute goal org.eluder.coveralls:coveralls-maven-plugin:3.1.0:report 
					(default-cli) on project java-design-patterns: I/O operation failed: No source 
					found for domainapp/dom/modules/simple/QSimpleObject.java -> [Help 1] -->
				<configuration>
					<excludes>
						<exclude>domainapp/dom/modules/simple/QSimpleObject.class</exclude>
					</excludes>
				</configuration>
				<executions>
					<execution>
						<id>prepare-agent</id>
						<goals>
							<goal>prepare-agent</goal>
						</goals>
					</execution>
				</executions>
			</plugin>

			<!--checkstyle plug-in. checking against googles styles
			   see config at checkstyle.xml
			-->
			<plugin>
				<groupId>org.apache.maven.plugins</groupId>
				<artifactId>maven-checkstyle-plugin</artifactId>
				<version>2.15</version>
				<executions>
					<execution>
						<id>validate</id>
						<goals>
							<goal>check</goal>
						</goals>
						<phase>validate</phase>
						<configuration>
							<configLocation>checkstyle.xml</configLocation>
							<encoding>UTF-8</encoding>
							<consoleOutput>false</consoleOutput>
							<failsOnError>false</failsOnError>
						</configuration>
					</execution>
				</executions>
			</plugin>
		</plugins>
	</build>

</project><|MERGE_RESOLUTION|>--- conflicted
+++ resolved
@@ -78,13 +78,9 @@
 		<module>step-builder</module>
 		<module>layers</module>
 		<module>message-channel</module>
-<<<<<<< HEAD
+		<module>fluentinterface</module>
 		<module>reactor</module>
-  </modules>
-=======
-		<module>fluentinterface</module>
 	</modules>
->>>>>>> 611a82a3
 
 	<dependencyManagement>
 		<dependencies>
